from setuptools import setup
import os
import sys

# This is the minimum version which has support for `async def`/`await`/
# `async with` syntax.
python_requires='>=3.5.3'

# TODO: Switch to ReadTheDocs YAML config to get a newer Python
if sys.version_info < (3, 5, 3) and not os.getenv('READTHEDOCS'):
    # This is the minimum version which has support for `async def`/`await`/
    # `async with` syntax.
    raise RuntimeError("hangups requires Python 3.5.3+")


# Find __version__ without import that requires dependencies to be installed:
exec(open(os.path.join(
    os.path.dirname(__file__), 'hangups/version.py'
)).read())


with open('README.rst') as f:
    readme = f.read()


# Dependencies should be specified as a specific version or version range that
# is unlikely to break compatibility in the future. This is required to prevent
# hangups from breaking when new versions of dependencies are released,
# especially for end-users (non-developers) who use pip to install hangups.
install_requires = [
<<<<<<< HEAD
    'aiohttp>=1.3,<4',
=======
    'ConfigArgParse==0.11.0',
    'aiohttp>=3.3,<4',
>>>>>>> a0966994
    'async-timeout>=2,<4',
    'requests>=2.6.0,<3',  # uses semantic versioning (after 2.6)
    'ReParser==1.4.3',
    'protobuf>=3.1.0,<=3.6.1',
]

extras_require = {
    'UI': [
        'ConfigArgParse>=0.11.0,<1.0.0',
        'appdirs>=1.4,<1.5',
        'readlike>=0.1.2,<0.2.0',
        'urwid>=1.3.1,<3',
    ]
}


setup(
    name='hangups',
    version=__version__,
    description=('the first third-party instant messaging client for Google '
                 'Hangouts'),
    long_description=readme,
    url='https://github.com/tdryer/hangups',
    author='Tom Dryer',
    author_email='tomdryer.com@gmail.com',
    license='MIT',
    classifiers=[
        'Development Status :: 3 - Alpha',
        'Intended Audience :: Developers',
        'Intended Audience :: End Users/Desktop',
        'Natural Language :: English',
        'License :: OSI Approved :: MIT License',
        'Programming Language :: Python :: 3 :: Only',
        'Programming Language :: Python :: 3.5',
        'Programming Language :: Python :: 3.6',
        'Topic :: Communications :: Chat',
        'Environment :: Console :: Curses',
    ],
    packages=['hangups', 'hangups.ui'],
    python_requires=python_requires,
    install_requires=install_requires,
    extras_require=extras_require,
    entry_points={
        'console_scripts': [
            'hangups=hangups.ui.__main__:main [UI]',
        ],
    },
)<|MERGE_RESOLUTION|>--- conflicted
+++ resolved
@@ -28,12 +28,7 @@
 # hangups from breaking when new versions of dependencies are released,
 # especially for end-users (non-developers) who use pip to install hangups.
 install_requires = [
-<<<<<<< HEAD
-    'aiohttp>=1.3,<4',
-=======
-    'ConfigArgParse==0.11.0',
     'aiohttp>=3.3,<4',
->>>>>>> a0966994
     'async-timeout>=2,<4',
     'requests>=2.6.0,<3',  # uses semantic versioning (after 2.6)
     'ReParser==1.4.3',
