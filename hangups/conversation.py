--- conflicted
+++ resolved
@@ -810,40 +810,6 @@
         Args:
             state_update: hangouts_pb2.StateUpdate instance
         """
-<<<<<<< HEAD
-        # Handle updating a conversation
-        if state_update.HasField('conversation'):
-            self._handle_conversation(state_update.conversation)
-
-        # Handle the notification
-        notification_type = state_update.WhichOneof('state_update')
-        if notification_type not in ('typing_notification',
-                                     'watermark_notification',
-                                     'event_notification'):
-            return
-
-        conv_id = (state_update.event_notification.event.conversation_id.id
-                   if notification_type == 'event_notification' else
-                   getattr(state_update, notification_type).conversation_id.id)
-
-        conv = self._conv_dict.get(conv_id, None)
-
-        if conv is None:
-            logger.debug('conversation %s not found', conv_id)
-            try:
-                res = yield from self._client.get_conversation(
-                    hangouts_pb2.GetConversationRequest(
-                        request_header=self._client.get_request_header(),
-                        conversation_spec=hangouts_pb2.ConversationSpec(
-                            conversation_id=hangouts_pb2.ConversationId(
-                                id=conv_id)),
-                        include_event=False))
-            except exceptions.NetworkError as err:
-                logger.warning('failed to fetch unknown conversation %s: %s',
-                               conv_id, err)
-                return
-            conv = self._add_conversation(res.conversation_state.conversation)
-=======
         # The state update will include some type of notification:
         notification_type = state_update.WhichOneof('state_update')
 
@@ -862,24 +828,21 @@
                     state_update.conversation.conversation_id.id
                 )
                 return
->>>>>>> c5554aec
 
         if notification_type == 'typing_notification':
             yield from self._handle_set_typing_notification(
-                state_update.typing_notification, conv)
-
+                state_update.typing_notification
+            )
         elif notification_type == 'watermark_notification':
             yield from self._handle_watermark_notification(
-                state_update.watermark_notification, conv)
-
+                state_update.watermark_notification
+            )
         elif notification_type == 'event_notification':
             yield from self._on_event(
-                state_update.event_notification.event, conv)
-
-    @asyncio.coroutine
-<<<<<<< HEAD
-    def _on_event(self, event_, conv):
-=======
+                state_update.event_notification.event
+            )
+
+    @asyncio.coroutine
     def _get_or_fetch_conversation(self, conv_id):
         """Get a cached conversation or fetch a missing conversation.
 
@@ -911,27 +874,10 @@
 
     @asyncio.coroutine
     def _on_event(self, event_):
->>>>>>> c5554aec
         """Receive a hangouts_pb2.Event and fan out to Conversations.
 
         Args:
             event_: hangouts_pb2.Event instance
-<<<<<<< HEAD
-            conv: Conversation instance
-        """
-        self._sync_timestamp = parsers.from_timestamp(event_.timestamp)
-        conv_event = conv.add_event(event_)
-        # conv_event may be None if the event was a duplicate.
-        if conv_event is not None:
-            yield from self.on_event.fire(conv_event)
-            yield from conv.on_event.fire(conv_event)
-
-    def _handle_conversation(self, conversation):
-        """Receive Conversation and create or update the conversation.
-
-        Args:
-            conversation: hangouts_pb2.Conversation instance
-=======
         """
         conv_id = event_.conversation_id.id
         try:
@@ -958,7 +904,6 @@
 
         Raises:
             NetworkError: A request to fetch the complete conversation failed.
->>>>>>> c5554aec
         """
         conv_id = conversation.conversation_id.id
         conv = self._conv_dict.get(conv_id, None)
@@ -970,20 +915,12 @@
             conv.update_conversation(conversation)
 
     @asyncio.coroutine
-<<<<<<< HEAD
-    def _handle_set_typing_notification(self, set_typing_notification, conv):
-=======
     def _handle_set_typing_notification(self, set_typing_notification):
->>>>>>> c5554aec
         """Receive SetTypingNotification and update the conversation.
 
         Args:
             set_typing_notification: hangouts_pb2.SetTypingNotification
                 instance
-<<<<<<< HEAD
-            conv: Conversation instance
-        """
-=======
         """
         conv_id = set_typing_notification.conversation_id.id
         try:
@@ -993,25 +930,16 @@
                 'Failed to fetch conversation for typing notification: %s',
                 conv_id
             )
->>>>>>> c5554aec
         res = parsers.parse_typing_status_message(set_typing_notification)
         yield from self.on_typing.fire(res)
         yield from conv.on_typing.fire(res)
 
     @asyncio.coroutine
-<<<<<<< HEAD
-    def _handle_watermark_notification(self, watermark_notification, conv):
-=======
     def _handle_watermark_notification(self, watermark_notification):
->>>>>>> c5554aec
         """Receive WatermarkNotification and update the conversation.
 
         Args:
             watermark_notification: hangouts_pb2.WatermarkNotification instance
-<<<<<<< HEAD
-            conv: Conversation instance
-        """
-=======
         """
         conv_id = watermark_notification.conversation_id.id
         try:
@@ -1021,7 +949,6 @@
                 'Failed to fetch conversation for watermark notification: %s',
                 conv_id
             )
->>>>>>> c5554aec
         res = parsers.parse_watermark_notification(watermark_notification)
         yield from self.on_watermark_notification.fire(res)
         yield from conv.on_watermark_notification.fire(res)
@@ -1054,7 +981,7 @@
                         if timestamp > self._sync_timestamp:
                             # This updates the sync_timestamp for us, as well
                             # as triggering events.
-                            yield from self._on_event(event_, conv)
+                            yield from self._on_event(event_)
                 else:
                     self._add_conversation(conv_state.conversation,
                                            conv_state.event)