--- conflicted
+++ resolved
@@ -151,12 +151,7 @@
         self._events = []  # [hangouts_pb2.Event]
         self._events_dict = {}  # {event_id: ConversationEvent}
         self._send_message_lock = asyncio.Lock()
-<<<<<<< HEAD
-        self._event_cont_token = None
-=======
-        self._watermarks = {}  # {UserID: datetime.datetime}
         self._event_cont_token = event_cont_token
->>>>>>> 7059d4b2
         for event_ in events:
             # Workaround to ignore observed events returned from
             # syncrecentconversations.
@@ -852,13 +847,8 @@
         # pylint: disable=dangerous-default-value
         conv_id = conversation.conversation_id.id
         logger.debug('Adding new conversation: {}'.format(conv_id))
-<<<<<<< HEAD
         conv = self.conv_cls(self._client, self._user_list, conversation,
-                             events)
-=======
-        conv = Conversation(self._client, self._user_list, conversation,
-                            events, event_cont_token)
->>>>>>> 7059d4b2
+                             events, event_cont_token)
         self._conv_dict[conv_id] = conv
         return conv
 
