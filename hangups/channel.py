--- conflicted
+++ resolved
@@ -299,19 +299,11 @@
         headers = get_authorization_headers(self._cookies['SAPISID'])
         logger.info('Opening new long-polling request')
         try:
-<<<<<<< HEAD
-            res = yield from asyncio.wait_for(aiohttp.request(
-                'get', CHANNEL_URL_PREFIX.format('channel/bind'),
-                params=params, cookies=self._cookies, headers=headers,
-                connector=self._connector), CONNECT_TIMEOUT)
-
-=======
             res = yield from asyncio.wait_for(self._session.get(
                 CHANNEL_URL_PREFIX.format('channel/bind'),
                 params=params, headers=headers,
                 proxy=os.environ.get('HTTP_PROXY')
             ), CONNECT_TIMEOUT)
->>>>>>> 2fe50776
             try:
                 if res.status != 200:
                     if res.status == 400 and res.reason == 'Unknown SID':
