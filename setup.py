from setuptools import setup
import os
import sys

# This is the minimum version which has support for `async def`/`await`/
# `async with` syntax.
python_requires='>=3.5.3'

# TODO: Switch to ReadTheDocs YAML config to get a newer Python
if sys.version_info < (3, 5, 3) and not os.getenv('READTHEDOCS'):
    # This is the minimum version which has support for `async def`/`await`/
    # `async with` syntax.
    raise RuntimeError("hangups requires Python 3.5.3+")


# Find __version__ without import that requires dependencies to be installed:
exec(open(os.path.join(
    os.path.dirname(__file__), 'hangups/version.py'
)).read())


with open('README.rst') as f:
    readme = f.read()


# Dependencies should be specified as a specific version or version range that
# is unlikely to break compatibility in the future. This is required to prevent
# hangups from breaking when new versions of dependencies are released,
# especially for end-users (non-developers) who use pip to install hangups.
install_requires = [
<<<<<<< HEAD
    'aiohttp>=3.3,<4',
=======
    'ConfigArgParse>=0.11.0,<2',
    'aiohttp>=3.7,<4',
>>>>>>> 185f9c7b
    'async-timeout>=2,<4',
    'requests>=2.6.0,<3',  # uses semantic versioning (after 2.6)
    'ReParser==1.4.3',
    'protobuf>=3.1.0,<3.14',
]

extras_require = {
    'UI': [
        'ConfigArgParse>=0.11.0,<1.0.0',
        'appdirs>=1.4,<1.5',
        'readlike>=0.1.2,<0.2.0',
        'urwid>=1.3.1,<3',
    ]
}


setup(
    name='hangups',
    version=__version__,
    description=('the first third-party instant messaging client for Google '
                 'Hangouts'),
    long_description=readme,
    url='https://github.com/tdryer/hangups',
    author='Tom Dryer',
    author_email='tomdryer.com@gmail.com',
    license='MIT',
    classifiers=[
        'Development Status :: 3 - Alpha',
        'Intended Audience :: Developers',
        'Intended Audience :: End Users/Desktop',
        'Natural Language :: English',
        'License :: OSI Approved :: MIT License',
        'Programming Language :: Python :: 3 :: Only',
        'Programming Language :: Python :: 3.5',
        'Programming Language :: Python :: 3.6',
        'Programming Language :: Python :: 3.7',
        'Programming Language :: Python :: 3.8',
        'Topic :: Communications :: Chat',
        'Environment :: Console :: Curses',
    ],
    packages=['hangups', 'hangups.ui'],
    python_requires=python_requires,
    install_requires=install_requires,
    extras_require=extras_require,
    entry_points={
        'console_scripts': [
            'hangups=hangups.ui.__main__:main [UI]',
        ],
    },
)<|MERGE_RESOLUTION|>--- conflicted
+++ resolved
@@ -28,12 +28,7 @@
 # hangups from breaking when new versions of dependencies are released,
 # especially for end-users (non-developers) who use pip to install hangups.
 install_requires = [
-<<<<<<< HEAD
-    'aiohttp>=3.3,<4',
-=======
-    'ConfigArgParse>=0.11.0,<2',
     'aiohttp>=3.7,<4',
->>>>>>> 185f9c7b
     'async-timeout>=2,<4',
     'requests>=2.6.0,<3',  # uses semantic versioning (after 2.6)
     'ReParser==1.4.3',
