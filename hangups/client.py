--- conflicted
+++ resolved
@@ -124,7 +124,6 @@
         Returns when an error has occurred, or :func:`disconnect` has been
         called.
         """
-<<<<<<< HEAD
         self._session = http_utils.ClientSession(
             cookies=self.__cookies, proxy=os.environ.get('HTTP_PROXY'))
         self.__cookies = None   # cleanup: no further usage outside the session
@@ -133,30 +132,15 @@
             self._session, max_retries=self._max_retries,
             retry_backoff_base=self._retry_backoff_base)
 
-=======
-        self._session = aiohttp.ClientSession(cookies=self._cookies)
-
-        self._channel = channel.Channel(
-            self._cookies, self._session, max_retries=self._max_retries,
-            retry_backoff_base=self._retry_backoff_base
-        )
->>>>>>> 34cff597
         # Forward the Channel events to the Client events.
         self._channel.on_connect.add_observer(self.on_connect.fire)
         self._channel.on_reconnect.add_observer(self.on_reconnect.fire)
         self._channel.on_disconnect.add_observer(self.on_disconnect.fire)
         self._channel.on_receive_array.add_observer(self._on_receive_array)
 
-<<<<<<< HEAD
         # Listen for StateUpdate messages from the Channel until it
         # disconnects.
         self._listen_future = asyncio.async(self._channel.listen())
-=======
-        # Wrap the coroutine in a Future so it can be cancelled.
-        self._listen_future = asyncio.async(self._channel.listen())
-        # Listen for StateUpdate messages from the Channel until it
-        # disconnects.
->>>>>>> 34cff597
         try:
             yield from self._listen_future
         except asyncio.CancelledError:
