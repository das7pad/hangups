"""Utility function for making HTTP requests."""

import aiohttp
import asyncio
import collections
import logging

from hangups import exceptions

logger = logging.getLogger(__name__)
CONNECT_TIMEOUT = 30
REQUEST_TIMEOUT = 30
MAX_RETRIES = 3

FetchResponse = collections.namedtuple('FetchResponse', ['code', 'body'])


@asyncio.coroutine
def fetch(method, url, params=None, headers=None, cookies=None, data=None,
          connector=None, proxy=None):
    """Make an HTTP request.

    If the request times out or one encounters a connection issue, it will be
    retried MAX_RETRIES times before finally raising hangups.NetworkError.

    Args:
        method: string, request method
        url: string, target URI
        params: dict, URI parameters
        headers: dict, request header
        cookies: dict, cookies used for the request
        data: dict, request post data
        connector: aiohttp.TCPConnector instance
        proxy: string, proxy url used for the request

    Returns:
        a FetchResponse instance.

    Raises:
        hangups.NetworkError: request invalid or timed out
    """
    logger.debug('Sending request %s %s:\n%r', method, url, data)
    for retry_num in range(MAX_RETRIES):
        try:
            res = yield from asyncio.wait_for(
                aiohttp.request(
                    method, url, params=params, headers=headers,
<<<<<<< HEAD
                    cookies=cookies, data=data, connector=connector),
=======
                    cookies=cookies, data=data, connector=connector,
                    proxy=proxy),
>>>>>>> d57f9afe
                CONNECT_TIMEOUT)
            body = yield from asyncio.wait_for(res.read(), REQUEST_TIMEOUT)
            logger.debug('Received response %d %s:\n%r', res.status,
                         res.reason, body)
        except asyncio.TimeoutError:
            error_msg = 'Request timed out'
        except aiohttp.ServerDisconnectedError as err:
            error_msg = 'Server disconnected error: {}'.format(err)
        except aiohttp.ClientError as err:
            error_msg = 'Request connection error: {}'.format(err)
        else:
            break
        logger.info('Request attempt %d failed: %s', retry_num, error_msg)
    else:
        logger.info('Request failed after %d attempts', MAX_RETRIES)
        raise exceptions.NetworkError(error_msg)

    if res.status != 200:
        logger.info('Request returned unexpected status: %d %s', res.status,
                    res.reason)
        raise exceptions.NetworkError(
            'Request return unexpected status: {}: {}'
            .format(res.status, res.reason))

    return FetchResponse(res.status, body)<|MERGE_RESOLUTION|>--- conflicted
+++ resolved
@@ -45,12 +45,8 @@
             res = yield from asyncio.wait_for(
                 aiohttp.request(
                     method, url, params=params, headers=headers,
-<<<<<<< HEAD
-                    cookies=cookies, data=data, connector=connector),
-=======
                     cookies=cookies, data=data, connector=connector,
                     proxy=proxy),
->>>>>>> d57f9afe
                 CONNECT_TIMEOUT)
             body = yield from asyncio.wait_for(res.read(), REQUEST_TIMEOUT)
             logger.debug('Received response %d %s:\n%r', res.status,
