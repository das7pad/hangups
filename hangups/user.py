--- conflicted
+++ resolved
@@ -124,17 +124,12 @@
         """
         user_id = UserID(chat_id=conv_part_data.id.chat_id,
                          gaia_id=conv_part_data.id.gaia_id)
-<<<<<<< HEAD
-        return cls(user_id, conv_part_data.fallback_name, None, None, [],
-                   (self_user_id == user_id) or (self_user_id is None))
-=======
         if conv_part_data.fallback_name == 'unknown':
             full_name = None
         else:
             full_name = conv_part_data.fallback_name
-        return User(user_id, full_name, None, None, [],
-                    (self_user_id == user_id) or (self_user_id is None))
->>>>>>> be471594
+        return cls(user_id, full_name, None, None, [],
+                   (self_user_id == user_id) or (self_user_id is None))
 
 
 class UserList:
