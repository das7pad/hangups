--- conflicted
+++ resolved
@@ -32,13 +32,7 @@
     'async-timeout>=2,<4',
     'requests>=2.6.0,<3',  # uses semantic versioning (after 2.6)
     'ReParser==1.4.3',
-<<<<<<< HEAD
-    'protobuf>=3.1.0,<3.8',
-=======
     'protobuf>=3.1.0,<3.12',
-    'urwid==1.3.1',
-    'MechanicalSoup==0.6.0',
->>>>>>> 8772fee3
 ]
 
 extras_require = {
