"""HTTP request session."""

import aiohttp
import asyncio
import collections
import hashlib
import logging
<<<<<<< HEAD
=======
import time
>>>>>>> 2deed04b
import urllib.parse

from hangups import exceptions, channel

logger = logging.getLogger(__name__)
CONNECT_TIMEOUT = 30
REQUEST_TIMEOUT = 30
MAX_RETRIES = 3
ORIGIN_URL = 'https://talkgadget.google.com'

FetchResponse = collections.namedtuple('FetchResponse', ['code', 'body'])


class Session(object):
<<<<<<< HEAD
    """Session container to file http requests

    Args:
        cookies: dict, initial cookies for authentication
        proxy: string, proxy url used for the request
    """
    def __init__(self, cookies=None, proxy=None):
        self._proxy = proxy
        self._session = aiohttp.ClientSession(cookies=cookies)

    @property
    def cookies(self):
        """get all cookies of the session

        Returns:
            dict, cookie name as key and cookie value as data
        """
        return {cookie.key: cookie.value
                for cookie in self._session.cookie_jar}

    def close(self):
        """forward the call to the aiohttp.ClientSession"""
        self._session.close()

    def _get_cookie(self, name):
        """get a cookie or raise an error for a missing one

        Args:
            name: string, the requested cookie name

        Returns:
            string, requested cookie value

        Raises:
            KeyError: the requested cookie was not set by the server
        """
        for cookie in self._session.cookie_jar:
            if cookie.key == name:
                return cookie.value
        raise KeyError("Cookie '{}' is required".format(name))

    def _update_request(self, url, kwargs):
        """add authorization header for google and set the proxy

        Args:
            url: string, target URI
            kwargs: dict, may contain the key `headers`

        Returns:
            dict, updated kwargs with auth in the header and configured proxy

        Raises:
            ValueError: the given url is not valid
        """
        hostname = urllib.parse.urlparse(url).hostname
        if hostname is None:
            raise ValueError('The given URI "%s" is not valid' % url)

        if hostname.endswith('google.com'):
            kwargs['headers'] = kwargs.get('headers') or {}
            kwargs['headers'].update(
                channel.get_authorization_headers(self._get_cookie('SAPISID')))
        kwargs.setdefault('proxy', self._proxy)
        return kwargs

    @asyncio.coroutine
    def request(self, method, url, **kwargs):
        """perform a http request with authorization header for google

        Args:
            method: string, HTTP request method
            url: string, target URI
            kwargs: dict, see ``aiohttp.ClientSession.request``

        Returns:
            aiohttp.ClientResponse instance

        Raises:
            see ``aiohttp.ClientSession.request``
        """
        kwargs = self._update_request(url, kwargs)
        return (yield from self._session.request(method, url, **kwargs))

    @asyncio.coroutine
    def get(self, url, **kwargs):
        """perform a http GET request with authorization header for google

        Args:
            url: string, target URI
            kwargs: dict, see ``aiohttp.ClientSession.get``

        Returns:
            aiohttp.ClientResponse instance

        Raises:
            see ``aiohttp.ClientSession.request``
        """
        # pylint:disable=arguments-differ
        kwargs = self._update_request(url, kwargs)
        return (yield from self._session.get(url, **kwargs))
=======
    """Session for making HTTP requests to Google.

    Args:
        cookies (dict): Cookies to authenticate requests with.
        proxy (str): (optional) HTTP proxy URL to use for requests.
    """

    def __init__(self, cookies, proxy=None):
        self._proxy = proxy
        self._session = aiohttp.ClientSession(cookies=cookies)
        sapisid = cookies['SAPISID']
        self._authorization_headers = _get_authorization_headers(sapisid)
>>>>>>> 2deed04b

    @asyncio.coroutine
    def fetch(self, method, url, params=None, headers=None, data=None):
        """Make an HTTP request.

<<<<<<< HEAD
        If a request times out or one encounters a connection issue, it will be
        retried MAX_RETRIES times before finally raising hangups.NetworkError.

        Args:
            method: string, HTTP request method
            url: string, target URI
            params: dict, URI parameters
            headers: dict, request header
            data: dict, request post data

        Returns:
            a FetchResponse instance.

        Raises:
            hangups.NetworkError: request invalid or timed out
=======
        Automatically uses configured HTTP proxy, and adds Google authorization
        header and cookies.

        Failures will be retried MAX_RETRIES times before raising NetworkError.

        Args:
            method (str): Request method.
            url (str): Request URL.
            params (dict): (optional) Request query string parameters.
            headers (dict): (optional) Request headers.
            data: (str): (optional) Request body data.

        Returns:
            FetchResponse: Response data.

        Raises:
            NetworkError: If the request fails.
>>>>>>> 2deed04b
        """
        logger.debug('Sending request %s %s:\n%r', method, url, data)
        for retry_num in range(MAX_RETRIES):
            try:
                res = yield from asyncio.wait_for(
<<<<<<< HEAD
                    self.request(
=======
                    self.fetch_raw(
>>>>>>> 2deed04b
                        method, url, params=params, headers=headers, data=data,
                    ),
                    CONNECT_TIMEOUT)
                try:
                    body = yield from asyncio.wait_for(
                        res.read(), REQUEST_TIMEOUT)
                finally:
                    res.release()
                logger.debug('Received response %d %s:\n%r',
                             res.status, res.reason, body)
            except asyncio.TimeoutError:
                error_msg = 'Request timed out'
            except aiohttp.ServerDisconnectedError as err:
                error_msg = 'Server disconnected error: {}'.format(err)
            except (aiohttp.ClientError, ValueError) as err:
                error_msg = 'Request connection error: {}'.format(err)
            else:
                break
            logger.info('Request attempt %d failed: %s', retry_num, error_msg)
        else:
            logger.info('Request failed after %d attempts', MAX_RETRIES)
            raise exceptions.NetworkError(error_msg)

        if res.status != 200:
            logger.info('Request returned unexpected status: %d %s',
                        res.status, res.reason)
            raise exceptions.NetworkError(
                'Request return unexpected status: {}: {}'
                .format(res.status, res.reason)
            )

<<<<<<< HEAD
        return FetchResponse(res.status, body)
=======
        return FetchResponse(res.status, body)

    @asyncio.coroutine
    def fetch_raw(self, method, url, params=None, headers=None, data=None):
        """Make an HTTP request using aiohttp directly.

        Automatically uses configured HTTP proxy, and adds Google authorization
        header and cookies.

        Args:
            method (str): Request method.
            url (str): Request URL.
            params (dict): (optional) Request query string parameters.
            headers (dict): (optional) Request headers.
            data: (str): (optional) Request body data.

        Returns:
            aiohttp.ClientResponse: HTTP response.

        Raises:
            See ``aiohttp.ClientSession.request``.
        """
        # Ensure we don't accidentally send the authorization header to a
        # non-Google domain:
        assert urllib.parse.urlparse(url).hostname.endswith('.google.com')
        headers = headers or {}
        headers.update(self._authorization_headers)
        return (yield from self._session.request(
            method, url, params=params, headers=headers, data=data,
            proxy=self._proxy
        ))

    def close(self):
        """Close the underlying aiohttp.ClientSession."""
        self._session.close()


def _get_authorization_headers(sapisid_cookie):
    """Return authorization headers for API request."""
    # It doesn't seem to matter what the url and time are as long as they are
    # consistent.
    time_msec = int(time.time() * 1000)
    auth_string = '{} {} {}'.format(time_msec, sapisid_cookie, ORIGIN_URL)
    auth_hash = hashlib.sha1(auth_string.encode()).hexdigest()
    sapisidhash = 'SAPISIDHASH {}_{}'.format(time_msec, auth_hash)
    return {
        'authorization': sapisidhash,
        'x-origin': ORIGIN_URL,
        'x-goog-authuser': '0',
    }
>>>>>>> 2deed04b
<|MERGE_RESOLUTION|>--- conflicted
+++ resolved
@@ -5,13 +5,10 @@
 import collections
 import hashlib
 import logging
-<<<<<<< HEAD
-=======
 import time
->>>>>>> 2deed04b
 import urllib.parse
 
-from hangups import exceptions, channel
+from hangups import exceptions
 
 logger = logging.getLogger(__name__)
 CONNECT_TIMEOUT = 30
@@ -23,108 +20,6 @@
 
 
 class Session(object):
-<<<<<<< HEAD
-    """Session container to file http requests
-
-    Args:
-        cookies: dict, initial cookies for authentication
-        proxy: string, proxy url used for the request
-    """
-    def __init__(self, cookies=None, proxy=None):
-        self._proxy = proxy
-        self._session = aiohttp.ClientSession(cookies=cookies)
-
-    @property
-    def cookies(self):
-        """get all cookies of the session
-
-        Returns:
-            dict, cookie name as key and cookie value as data
-        """
-        return {cookie.key: cookie.value
-                for cookie in self._session.cookie_jar}
-
-    def close(self):
-        """forward the call to the aiohttp.ClientSession"""
-        self._session.close()
-
-    def _get_cookie(self, name):
-        """get a cookie or raise an error for a missing one
-
-        Args:
-            name: string, the requested cookie name
-
-        Returns:
-            string, requested cookie value
-
-        Raises:
-            KeyError: the requested cookie was not set by the server
-        """
-        for cookie in self._session.cookie_jar:
-            if cookie.key == name:
-                return cookie.value
-        raise KeyError("Cookie '{}' is required".format(name))
-
-    def _update_request(self, url, kwargs):
-        """add authorization header for google and set the proxy
-
-        Args:
-            url: string, target URI
-            kwargs: dict, may contain the key `headers`
-
-        Returns:
-            dict, updated kwargs with auth in the header and configured proxy
-
-        Raises:
-            ValueError: the given url is not valid
-        """
-        hostname = urllib.parse.urlparse(url).hostname
-        if hostname is None:
-            raise ValueError('The given URI "%s" is not valid' % url)
-
-        if hostname.endswith('google.com'):
-            kwargs['headers'] = kwargs.get('headers') or {}
-            kwargs['headers'].update(
-                channel.get_authorization_headers(self._get_cookie('SAPISID')))
-        kwargs.setdefault('proxy', self._proxy)
-        return kwargs
-
-    @asyncio.coroutine
-    def request(self, method, url, **kwargs):
-        """perform a http request with authorization header for google
-
-        Args:
-            method: string, HTTP request method
-            url: string, target URI
-            kwargs: dict, see ``aiohttp.ClientSession.request``
-
-        Returns:
-            aiohttp.ClientResponse instance
-
-        Raises:
-            see ``aiohttp.ClientSession.request``
-        """
-        kwargs = self._update_request(url, kwargs)
-        return (yield from self._session.request(method, url, **kwargs))
-
-    @asyncio.coroutine
-    def get(self, url, **kwargs):
-        """perform a http GET request with authorization header for google
-
-        Args:
-            url: string, target URI
-            kwargs: dict, see ``aiohttp.ClientSession.get``
-
-        Returns:
-            aiohttp.ClientResponse instance
-
-        Raises:
-            see ``aiohttp.ClientSession.request``
-        """
-        # pylint:disable=arguments-differ
-        kwargs = self._update_request(url, kwargs)
-        return (yield from self._session.get(url, **kwargs))
-=======
     """Session for making HTTP requests to Google.
 
     Args:
@@ -137,29 +32,11 @@
         self._session = aiohttp.ClientSession(cookies=cookies)
         sapisid = cookies['SAPISID']
         self._authorization_headers = _get_authorization_headers(sapisid)
->>>>>>> 2deed04b
 
     @asyncio.coroutine
     def fetch(self, method, url, params=None, headers=None, data=None):
         """Make an HTTP request.
 
-<<<<<<< HEAD
-        If a request times out or one encounters a connection issue, it will be
-        retried MAX_RETRIES times before finally raising hangups.NetworkError.
-
-        Args:
-            method: string, HTTP request method
-            url: string, target URI
-            params: dict, URI parameters
-            headers: dict, request header
-            data: dict, request post data
-
-        Returns:
-            a FetchResponse instance.
-
-        Raises:
-            hangups.NetworkError: request invalid or timed out
-=======
         Automatically uses configured HTTP proxy, and adds Google authorization
         header and cookies.
 
@@ -177,17 +54,12 @@
 
         Raises:
             NetworkError: If the request fails.
->>>>>>> 2deed04b
         """
         logger.debug('Sending request %s %s:\n%r', method, url, data)
         for retry_num in range(MAX_RETRIES):
             try:
                 res = yield from asyncio.wait_for(
-<<<<<<< HEAD
-                    self.request(
-=======
                     self.fetch_raw(
->>>>>>> 2deed04b
                         method, url, params=params, headers=headers, data=data,
                     ),
                     CONNECT_TIMEOUT)
@@ -219,9 +91,6 @@
                 .format(res.status, res.reason)
             )
 
-<<<<<<< HEAD
-        return FetchResponse(res.status, body)
-=======
         return FetchResponse(res.status, body)
 
     @asyncio.coroutine
@@ -271,5 +140,4 @@
         'authorization': sapisidhash,
         'x-origin': ORIGIN_URL,
         'x-goog-authuser': '0',
-    }
->>>>>>> 2deed04b
+    }